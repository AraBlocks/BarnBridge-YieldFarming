// SPDX-License-Identifier: Apache-2.0
pragma solidity ^0.6.0;

import "@openzeppelin/contracts-ethereum-package/contracts/math/SafeMath.sol";
import "@openzeppelin/contracts/token/ERC20/IERC20.sol";
import "./interfaces/IStaking.sol";


contract YieldFarm {

    // lib
    using SafeMath for uint;
    using SafeMath for uint128;

    // constants
    uint constant TOTAL_DISTRIBUTED_AMOUNT = 800000;
    uint NR_OF_EPOCHS = 24;

    // state variables

    // addreses
    address private _usdc;
    address private _susd;
    address private _dai;
    address private _communityVault;
    // contracts
    IERC20 private _bond;
    IStaking private _staking;


    uint[] private epochs = new uint[](NR_OF_EPOCHS + 1);
    uint128 public lastInitializedEpoch;
    mapping(address => uint128) lastEpochIdHarvested;
    uint epochDuration; // init from staking contract
    uint epochStart; // init from staking contract

    // events
    event MassHarvest(address indexed user, uint256 epochsHarvested, uint256 totalValue);
    event Harvest(address indexed user, uint128 indexed epochId, uint256 amount);

    // modifiers
    // constructor
    constructor(address bondTokenAddress, address usdc, address susd, address dai, address stakeContract, address communityVault) public {
        _bond = IERC20(bondTokenAddress);
        _usdc = usdc;
        _susd = susd;
        _dai = dai;
        _staking = IStaking(stakeContract);
        _communityVault = communityVault;
        epochStart = _staking.epoch1Start();
        epochDuration = _staking.epochDuration();
    }

    // public methods
    function massHarvest() external returns (uint){
        uint totalDistributedValue;
        uint epochId = _getEpochId().sub(1);
        if (epochId > NR_OF_EPOCHS) {
            epochId = NR_OF_EPOCHS;
        }

        emit MassHarvest(msg.sender, epochId - lastEpochIdHarvested[msg.sender], totalDistributedValue);

        for (uint128 i = lastEpochIdHarvested[msg.sender] + 1; i <= epochId; i++) {
            // i = epochId
            totalDistributedValue += _harvest(i);
        }

        if (totalDistributedValue > 0) {
            _bond.transferFrom(_communityVault, msg.sender, totalDistributedValue);
        }

        return totalDistributedValue;
    }

    function harvest(uint128 epochId) external returns (uint){
        uint userReward = _harvest(epochId);
        if (userReward > 0) {
            _bond.transferFrom(_communityVault, msg.sender, userReward);
        }

        emit Harvest(msg.sender, epochId, userReward);

        return userReward;
    }

    function initEpoch(uint128 epochId) external {
        _initEpoch(epochId);
    }

    // views
    function getPoolSize(uint128 epochId) external view returns (uint) {
        return _getPoolSize(epochId);
    }

    function getCurrentEpoch() external view returns (uint) {
        return _getEpochId();
    }

    function getEpochStake(address userAddress, uint128 epochId) external view returns (uint) {
        return _getUserBalancePerEpoch(userAddress, epochId);
    }

    function userLastEpochIdHarvested() external view returns (uint){
        return lastEpochIdHarvested[msg.sender];
    }

    // internal methods

    function _initEpoch(uint128 epochId) internal {
        require(lastInitializedEpoch.add(1) == epochId, "Epoch can be init only in order");
        lastInitializedEpoch = epochId;
        uint epochPoolSizeValue = _getPoolSize(epochId);
        epochs[epochId] = epochPoolSizeValue;
    }

    function _harvest(uint128 epochId) internal returns (uint) {
        // check that epoch is finished
        require(_getEpochId() > epochId, "This epoch is in the future");
        require(epochId <= NR_OF_EPOCHS, "Maximum number of epochs is 24");
        require(lastEpochIdHarvested[msg.sender].add(1) == epochId, "Epochs needs to be harvested in order");

        if (lastInitializedEpoch < epochId) {
            _initEpoch(epochId);
        }
        // Give user reward
        uint userReward;
        uint userBalancePerEpoch = _getUserBalancePerEpoch(msg.sender, epochId);
        if (userBalancePerEpoch > 0 && epochs[epochId] > 0) {
            userReward = TOTAL_DISTRIBUTED_AMOUNT.mul(10 ** 18).div(NR_OF_EPOCHS)
            .mul(userBalancePerEpoch)
            .div(epochs[epochId]);
        }
        lastEpochIdHarvested[msg.sender] = epochId;
        return userReward;
        // reward
    }

    function _getPoolSize (uint128 epochId) internal view returns (uint) {
        uint valueUsdc = _staking.getEpochPoolSize(_usdc, epochId).mul(10**12); // because usdc has 6 decimals
        uint valueSusd = _staking.getEpochPoolSize(_susd, epochId);
        uint valueDai = _staking.getEpochPoolSize(_dai, epochId);
        return valueUsdc.add(valueSusd).add(valueDai);
    }


    function _getUserBalancePerEpoch (address userAddress, uint128 epochId) internal view returns (uint){
        uint valueUsdc = _staking.getEpochUserBalance(userAddress, _usdc, epochId).mul(10**12); // because usdc has 6 decimals
        uint valueSusd = _staking.getEpochUserBalance(userAddress, _susd, epochId);
        uint valueDai = _staking.getEpochUserBalance(userAddress, _dai, epochId);
        return valueUsdc.add(valueSusd).add(valueDai);
    }

    function _getEpochId() internal view returns (uint128 epochId) {
        if (block.timestamp < epochStart) {
            return 0;
        }
        epochId = uint128(block.timestamp.sub(epochStart).div(epochDuration).add(1));
    }
<<<<<<< HEAD

    // pure functions
    function computeBonus(uint value) public pure returns (uint computedValue) {
        computedValue = value.mul(25).div(10);
    }
=======
>>>>>>> 3c27e333
}<|MERGE_RESOLUTION|>--- conflicted
+++ resolved
@@ -157,12 +157,4 @@
         }
         epochId = uint128(block.timestamp.sub(epochStart).div(epochDuration).add(1));
     }
-<<<<<<< HEAD
-
-    // pure functions
-    function computeBonus(uint value) public pure returns (uint computedValue) {
-        computedValue = value.mul(25).div(10);
-    }
-=======
->>>>>>> 3c27e333
 }